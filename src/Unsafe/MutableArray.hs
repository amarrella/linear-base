{-# OPTIONS_GHC -Wno-unbanged-strict-patterns #-}

{-# LANGUAGE GADTs #-}
{-# LANGUAGE MagicHash #-}
{-# LANGUAGE UnboxedTuples #-}

-- |
-- Module: MutableArray
-- Description: Unsafe wrappers around `MutableArray#`s
module Unsafe.MutableArray
  ( newMutArr,
    readMutArr,
    writeMutArr,
    resizeMutArr,
    resizeMutArrSeed,
    copyIntoMutArr,
    sizeMutArr
  )
where

import GHC.Exts

-- # Unsafe wrappers
----------------------------

type MutArr# a = MutableArray# RealWorld a

<<<<<<< HEAD
sizeMutArr :: MutArr a -> Int
sizeMutArr arr  = I# (sizeofMutableArray# arr)

newMutArr :: Int -> a -> MutArr a
=======
newMutArr :: Int -> a -> MutArr# a
>>>>>>> 7e4ecc35
newMutArr (I# size) x =
  case newArray of
    (# _, array #) -> array
  where
    newArray = runRW# $ \stateRW -> newArray# size x stateRW

writeMutArr :: MutArr# a -> Int -> a -> ()
writeMutArr mutArr (I# ix) val =
  case doWrite of _ -> ()
  where
    doWrite = runRW# $ \stateRW -> writeArray# mutArr ix val stateRW

readMutArr :: MutArr# a -> Int -> a
readMutArr mutArr (I# ix) =
  case doRead of (# _, a #) -> a
  where
    doRead = runRW# $ \stateRW -> readArray# mutArr ix stateRW

-- | Resize a mutable array, using the first value to fill in the new cells
<<<<<<< HEAD
resizeMutArr :: MutArr a -> Int -> MutArr a
resizeMutArr mutArr newSize =
  resizeMutArrSeed mutArr (readMutArr mutArr 0) newSize

-- | Resize a mutable array, using a seed value
resizeMutArrSeed :: MutArr a -> a -> Int -> MutArr a
resizeMutArrSeed mutArr x newSize = case newMutArr newSize x of
=======
resizeMutArr :: MutArr# a -> Int -> MutArr# a
resizeMutArr mutArr newSize = case newMutArr newSize (readMutArr mutArr 0) of
>>>>>>> 7e4ecc35
  newArr -> case copyIntoMutArr mutArr newArr of
    () -> newArr

-- | Copy the first mutable array into the second, larger mutable array
copyIntoMutArr :: MutArr# a -> MutArr# a -> ()
copyIntoMutArr src dest = case doCopy of _ -> ()
  where
    doCopy = runRW# $ \stateRW -> copyMutableArray# src z dest z src_len stateRW
    (I# z) = 0 :: Int
    src_len = sizeofMutableArray# src<|MERGE_RESOLUTION|>--- conflicted
+++ resolved
@@ -25,14 +25,10 @@
 
 type MutArr# a = MutableArray# RealWorld a
 
-<<<<<<< HEAD
 sizeMutArr :: MutArr a -> Int
 sizeMutArr arr  = I# (sizeofMutableArray# arr)
 
 newMutArr :: Int -> a -> MutArr a
-=======
-newMutArr :: Int -> a -> MutArr# a
->>>>>>> 7e4ecc35
 newMutArr (I# size) x =
   case newArray of
     (# _, array #) -> array
@@ -52,7 +48,6 @@
     doRead = runRW# $ \stateRW -> readArray# mutArr ix stateRW
 
 -- | Resize a mutable array, using the first value to fill in the new cells
-<<<<<<< HEAD
 resizeMutArr :: MutArr a -> Int -> MutArr a
 resizeMutArr mutArr newSize =
   resizeMutArrSeed mutArr (readMutArr mutArr 0) newSize
@@ -60,10 +55,6 @@
 -- | Resize a mutable array, using a seed value
 resizeMutArrSeed :: MutArr a -> a -> Int -> MutArr a
 resizeMutArrSeed mutArr x newSize = case newMutArr newSize x of
-=======
-resizeMutArr :: MutArr# a -> Int -> MutArr# a
-resizeMutArr mutArr newSize = case newMutArr newSize (readMutArr mutArr 0) of
->>>>>>> 7e4ecc35
   newArr -> case copyIntoMutArr mutArr newArr of
     () -> newArr
 
