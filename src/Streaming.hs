--- conflicted
+++ resolved
@@ -361,20 +361,12 @@
 hoistUnexposed :: forall f m n r. (Control.Monad m, Control.Functor f)
                => (forall a. m a #-> n a) -> Stream f m r #-> Stream f n r
 hoistUnexposed trans = loop where
-<<<<<<< HEAD
   loop :: Stream f m r #-> Stream f n r
   loop = Effect
     . trans
     . inspectC
       (Control.return . Return)
       (Control.return . Step . Control.fmap loop)
-=======
-  Builder{..} = monadBuilder
-  loop :: Stream f m r #-> Stream f n r
-  loop = Effect
-    . trans
-    . inspectC (return . Return) (return . Step . Control.fmap loop)
->>>>>>> 5933e8ae
 {-# INLINABLE hoistUnexposed #-}
 
 -- A version of 'inspect' that takes explicit continuations.
@@ -383,18 +375,10 @@
 inspectC :: forall f m r a. Control.Monad m =>
   (r #-> m a) -> (f (Stream f m r) #-> m a) -> Stream f m r #-> m a
 inspectC f g = loop where
-<<<<<<< HEAD
   loop :: Stream f m r #-> m a
   loop (Return r) = f r
   loop (Step x)   = g x
   loop (Effect m) = m Control.>>= loop
-=======
-  Builder{..} = monadBuilder
-  loop :: Stream f m r #-> m a
-  loop (Return r) = f r
-  loop (Step x)   = g x
-  loop (Effect m) = m >>= loop
->>>>>>> 5933e8ae
 {-# INLINE inspectC #-}
 
 {-| Group layers in an alternating stream into adjoining sub-streams
