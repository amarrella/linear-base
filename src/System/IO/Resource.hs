{-# OPTIONS_GHC -fno-warn-name-shadowing #-}
-- Deactivate warning because it is painful to refactor functions with two
-- rebinded-do with different bind functions. Such as in the 'run'
-- function. Which is a good argument for having support for F#-style builders.
{-# LANGUAGE DerivingVia #-}
{-# LANGUAGE GADTs #-}
{-# LANGUAGE InstanceSigs #-}
{-# LANGUAGE LinearTypes #-}
{-# LANGUAGE RankNTypes #-}
{-# LANGUAGE QualifiedDo #-}
{-# LANGUAGE RecordWildCards #-}

-- | This module defines an IO monad for linearly working with system resources
-- like files. It provides tools to take resources that are currently
-- unsafely accessible from "System.IO" and use them in this monad.
--
-- Import this module qualified to avoid name clashes.
--
-- To use this RIO monad, create some @RIO@ computation,
-- run it to get a "System.IO" computation.
--
-- = A simple example
-- > {-# LANGUAGE LinearTypes #-}
-- > {-# LANGUAGE QualifiedDo #-}
-- > {-# LANGUAGE NoImplicitPrelude #-}
-- >
-- > import qualified System.IO.Resource as Linear
-- > import qualified Control.Monad.Linear as Control
-- > import qualified Data.Text as Text
-- > import Prelude.Linear
-- > import qualified Prelude
-- >
-- > linearWriteToFile :: IO ()
-- > linearWriteToFile = Linear.run Prelude.$ Control.do
-- >   handle1 <- Linear.openFile "/home/user/test.txt" WriteMode
-- >   handle2 <- Linear.hPutStrLn handle1 (Text.pack "hello there")
-- >   () <- Linear.hClose handle2
-- >   Control.return (Ur ())
--
-- To enable do notation, `QualifiedDo` extension is used. But since QualifiedDo
-- only modifies the desugaring of binds, we still need to qualify `Control.return`.
module System.IO.Resource
  ( -- * The Resource I/O Monad
    RIO
  , run
    -- * Using Resource Handles
    -- $monad
    -- $files
  , Handle
    -- ** File I/O
  , openFile
<<<<<<< HEAD
=======
  , System.IOMode (..)
>>>>>>> 34100789
    -- ** Working with Handles
  , hClose
  , hIsEOF
  , hGetChar
  , hPutChar
  , hGetLine
  , hPutStr
  , hPutStrLn
    -- * Creating new types of resources
    -- $new-resources
  , UnsafeResource
  , unsafeRelease
  , unsafeAcquire
  , unsafeFromSystemIOResource
  , unsafeFromSystemIOResource_
  ) where

import Control.Exception (onException, mask, finally)
import qualified Control.Monad as Ur (fmap)
import qualified Data.Functor.Linear as Data
import qualified Control.Monad.Linear as Control
import Data.Coerce
import qualified Data.IORef as System
import Data.IORef (IORef)
import qualified Data.IntMap.Strict as IntMap
import Data.IntMap.Strict (IntMap)
import Data.Text (Text)
import qualified Data.Text.IO as Text
import Prelude.Linear hiding (IO)
import qualified Prelude
import qualified System.IO.Linear as Linear
import qualified System.IO as System

-- XXX: This would be better as a multiplicity-parametric relative monad, but
-- until we have multiplicity polymorphism, we use a linear monad.


newtype ReleaseMap = ReleaseMap (IntMap (Linear.IO ()))

-- | The resource-aware I/O monad. This monad guarantees that acquired resources
-- are always released.
newtype RIO a = RIO (IORef ReleaseMap -> Linear.IO a)
  deriving (Data.Functor, Data.Applicative) via (Control.Data RIO)
unRIO :: RIO a #-> IORef ReleaseMap -> Linear.IO a
unRIO (RIO action) = action

-- | Take a @RIO@ computation with a value @a@ that is not linearly bound and
-- make it a "System.IO" computation.
run :: RIO (Ur a) -> System.IO a
run (RIO action) = do
    rrm <- System.newIORef (ReleaseMap IntMap.empty)
    mask (\restore ->
      onException
        (restore (Linear.withLinearIO (action rrm)))
        (do -- release stray resources
           ReleaseMap releaseMap <- System.readIORef rrm
           safeRelease Prelude.$ Ur.fmap snd Prelude.$ IntMap.toList releaseMap))
      -- Remarks: resources are guaranteed to be released on non-exceptional
      -- return. So, contrary to a standard bracket/ResourceT implementation, we
      -- only release exceptions in the release map upon exception.
  where
    safeRelease :: [Linear.IO ()] -> System.IO ()
    safeRelease [] = Prelude.return ()
    safeRelease (finalizer:fs) = Linear.withLinearIO (moveLinearIO finalizer)
      `finally` safeRelease fs
    -- Should be just an application of a linear `(<$>)`.
    moveLinearIO :: Movable a => Linear.IO a #-> Linear.IO (Ur a)
    moveLinearIO action' = Control.do
        result <- action'
        Control.return $ move result

-- | Should not be applied to a function that acquires or releases resources.
unsafeFromSystemIO :: System.IO a #-> RIO a
unsafeFromSystemIO action = RIO (\ _ -> Linear.fromSystemIO action)

-- $monad

instance Control.Functor RIO where
  fmap f (RIO action) = RIO $ \releaseMap ->
    Control.fmap f (action releaseMap)

instance Control.Applicative RIO where
  pure a = RIO $ \_releaseMap -> Control.pure a
  (<*>) = Control.ap

instance Control.Monad RIO where
  x >>= f = RIO $ \releaseMap -> Control.do
      a <- unRIO x releaseMap
      unRIO (f a) releaseMap

  x >> y = RIO $ \releaseMap -> Control.do
      unRIO x releaseMap
      unRIO y releaseMap

-- $files

-- Remark: Handle needs to be private otherwise `Data.Coerce.coerce` could wreak
-- Havoc on the abstraction. But we could provide a smart constructor/view to
-- unsafely convert to file handles in order for the Handle API to be
-- extensible.

newtype Handle = Handle (UnsafeResource System.Handle)

-- | See 'System.IO.openFile'
openFile :: FilePath -> System.IOMode -> RIO Handle
openFile path mode = Control.do
    h <- unsafeAcquire
      (Linear.fromSystemIOU Prelude.$ System.openFile path mode)
      (\h -> Linear.fromSystemIO $ System.hClose h)
    Control.return $ Handle h

hClose :: Handle #-> RIO ()
hClose (Handle h) = unsafeRelease h

hIsEOF :: Handle #-> RIO (Ur Bool, Handle)
hIsEOF = coerce (unsafeFromSystemIOResource System.hIsEOF)

hGetChar :: Handle #-> RIO (Ur Char, Handle)
hGetChar = coerce (unsafeFromSystemIOResource System.hGetChar)

hPutChar :: Handle #-> Char -> RIO Handle
hPutChar h c = flipHPutChar c h -- needs a multiplicity polymorphic flip
  where
    flipHPutChar :: Char -> Handle #-> RIO Handle
    flipHPutChar c =
      coerce (unsafeFromSystemIOResource_ (\h' -> System.hPutChar h' c))

hGetLine :: Handle #-> RIO (Ur Text, Handle)
hGetLine = coerce (unsafeFromSystemIOResource Text.hGetLine)

hPutStr :: Handle #-> Text -> RIO Handle
hPutStr h s = flipHPutStr s h -- needs a multiplicity polymorphic flip
  where
    flipHPutStr :: Text -> Handle #-> RIO Handle
    flipHPutStr s =
      coerce (unsafeFromSystemIOResource_ (\h' -> Text.hPutStr h' s))

hPutStrLn :: Handle #-> Text -> RIO Handle
hPutStrLn h s = flipHPutStrLn s h -- needs a multiplicity polymorphic flip
  where
    flipHPutStrLn :: Text -> Handle #-> RIO Handle
    flipHPutStrLn s =
      coerce (unsafeFromSystemIOResource_ (\h' -> Text.hPutStrLn h' s))

-- $new-resources

-- | The type of system resources.  To create and use resources, you need to
-- use the API since the constructor is not released.
data UnsafeResource a where
  UnsafeResource :: Int -> a -> UnsafeResource a
 -- Note that both components are unrestricted.

-- | Given an unsafe resource, release it with the linear IO action provided
-- when the resrouce was acquired.
unsafeRelease :: UnsafeResource a #-> RIO ()
unsafeRelease (UnsafeResource key _) = RIO (\st -> Linear.mask_ (releaseWith key st))
  where
    releaseWith key rrm = Control.do
        Ur (ReleaseMap releaseMap) <- Linear.readIORef rrm
        () <- releaseMap IntMap.! key
        Linear.writeIORef rrm (ReleaseMap (IntMap.delete key releaseMap))

-- | Given a resource in the "System.IO.Linear.IO" monad, and
-- given a function to release that resource, provides that resource in
-- the @RIO@ monad. For example, releasing a @Handle@ from "System.IO"
-- would be done with @fromSystemIO hClose@. Because this release function
-- is an input, and could be wrong, this function is unsafe.
unsafeAcquire
  :: Linear.IO (Ur a)
  -> (a -> Linear.IO ())
  -> RIO (UnsafeResource a)
unsafeAcquire acquire release = RIO $ \rrm -> Linear.mask_ (Control.do
    Ur resource <- acquire
    Ur (ReleaseMap releaseMap) <- Linear.readIORef rrm
    () <-
      Linear.writeIORef
        rrm
        (ReleaseMap
          (IntMap.insert (releaseKey releaseMap) (release resource) releaseMap))
    Control.return $ UnsafeResource (releaseKey releaseMap) resource)
  where
    releaseKey releaseMap =
      case IntMap.null releaseMap of
        True -> 0
        False -> fst (IntMap.findMax releaseMap) + 1

-- | Given a "System.IO" computation on an unsafe resource,
-- lift it to @RIO@ computaton on the acquired resource.
-- That is function of type @a -> IO b@ turns into a function of type
-- @UnsafeResource a #-> RIO (Ur b)@ 
-- along with threading the @UnsafeResource a@.
--
-- Note that the result @b@ can be used non-linearly.
unsafeFromSystemIOResource
  :: (a -> System.IO b)
  -> (UnsafeResource a #-> RIO (Ur b, UnsafeResource a))
unsafeFromSystemIOResource action (UnsafeResource key resource) =
    unsafeFromSystemIO (do
      c <- action resource
      Prelude.return (Ur c, UnsafeResource key resource))

unsafeFromSystemIOResource_
  :: (a -> System.IO ())
  -> (UnsafeResource a #-> RIO (UnsafeResource a))
unsafeFromSystemIOResource_ action resource = Control.do
    (Ur _, resource) <- unsafeFromSystemIOResource action resource
    Control.return resource<|MERGE_RESOLUTION|>--- conflicted
+++ resolved
@@ -49,10 +49,7 @@
   , Handle
     -- ** File I/O
   , openFile
-<<<<<<< HEAD
-=======
   , System.IOMode (..)
->>>>>>> 34100789
     -- ** Working with Handles
   , hClose
   , hIsEOF
