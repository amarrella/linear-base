{-# LANGUAGE LambdaCase #-}
{-# LANGUAGE LinearTypes #-}
{-# LANGUAGE RebindableSyntax #-}
{-# LANGUAGE RecordWildCards #-}

-- | This module provides functions that take one input
-- stream and produce one output stream. These are functions that
-- process a single stream.
module Streaming.Process
  ( mapMaybe
  , map
  -- * Stream processors
  -- ** Splitting and inspecting streams of elements
    next
  --, uncons
  --, splitAt
  --, split
  --, break
  --, breakWhen
  --, span
  --, group
  --, groupBy
  --, distinguish
  --, switch
  --, seperate
  --, unseparate
  --, eitherToSum
  --, sumToEither
  --, sumToCompose
  --, composeToSum
  -- * Partitions
  --, partitionEithers
  --, partition
  -- * Maybes
  --, catMaybes
  , mapMaybe
  -- ** Direct Transformations
  , map
  --, mapM
  --, maps
  --, mapped
  --, for
  --, with
  --, subst
  --, copy
  --, copy'
  --, store
  --, chain
  --, sequence
  --, filter
  --, filterM
  --, delay
  --, intersperse
  --, take
  --, takeWhile
  --, takeWhileM
  --, drop
  --, dropWhile
  --, concat
  --, scan
  --, scanM
  --, scanned
  --, read
  --, show
  --, cons
  --, duplicate
  --, duplicate'
  ) where

import Streaming.Type
import Prelude.Linear ((&), ($), (.))
<<<<<<< HEAD
import Prelude (Maybe(..), Either(..))
=======
import Prelude (Maybe(..))
>>>>>>> 65c8e23d
import qualified Control.Monad.Linear as Control
import Control.Monad.Linear.Builder (BuilderType(..), monadBuilder)


<<<<<<< HEAD
-- # Splitting and inspecting streams of elements
-------------------------------------------------------------------------------

next :: Control.Monad m =>
  Stream (Of a) m r #-> m (Either r (a, Stream (Of a) m r))
next stream = stream & \case
  Return r -> return $ Left r
  Effect ms -> ms >>= next
  Step (a :> as) -> return $ Right (a, as)
  where
    Builder{..} = monadBuilder


-- # Maybes
-------------------------------------------------------------------------------

mapMaybe :: Control.Monad m =>
  (a -> Maybe b) -> Stream (Of a) m r #-> Stream (Of b) m r
mapMaybe f stream = stream & \case
  Return r -> Return r
  Effect ms -> Effect $ ms >>= (return . mapMaybe f)
  Step (a :> s) -> case f a of
    Just b -> Step $ b :> (mapMaybe f s)
    Nothing -> mapMaybe f s
  where
    Builder{..} = monadBuilder


-- # Direct Transformations
-------------------------------------------------------------------------------

=======
-- # Stream transformations
-------------------------------------------------------------------------------

mapMaybe :: Control.Monad m =>
  (a -> Maybe b) -> Stream (Of a) m r #-> Stream (Of b) m r
mapMaybe f stream = stream & \case
  Return r -> Return r
  Effect ms -> Effect $ ms >>= (return . mapMaybe f)
  Step (a :> s) -> case f a of
    Just b -> Step $ b :> (mapMaybe f s)
    Nothing -> mapMaybe f s
  where
    Builder{..} = monadBuilder

>>>>>>> 65c8e23d
map :: Control.Monad m => (a -> b) -> Stream (Of a) m r #-> Stream (Of b) m r
map f stream = stream & \case
  Return r -> Return r
  Step (a :> rest) -> Step $ (f a) :> map f rest
  Effect ms -> Effect $ Control.fmap (map f) ms
<|MERGE_RESOLUTION|>--- conflicted
+++ resolved
@@ -69,16 +69,11 @@
 
 import Streaming.Type
 import Prelude.Linear ((&), ($), (.))
-<<<<<<< HEAD
 import Prelude (Maybe(..), Either(..))
-=======
-import Prelude (Maybe(..))
->>>>>>> 65c8e23d
 import qualified Control.Monad.Linear as Control
 import Control.Monad.Linear.Builder (BuilderType(..), monadBuilder)
 
 
-<<<<<<< HEAD
 -- # Splitting and inspecting streams of elements
 -------------------------------------------------------------------------------
 
@@ -110,24 +105,8 @@
 -- # Direct Transformations
 -------------------------------------------------------------------------------
 
-=======
--- # Stream transformations
--------------------------------------------------------------------------------
-
-mapMaybe :: Control.Monad m =>
-  (a -> Maybe b) -> Stream (Of a) m r #-> Stream (Of b) m r
-mapMaybe f stream = stream & \case
-  Return r -> Return r
-  Effect ms -> Effect $ ms >>= (return . mapMaybe f)
-  Step (a :> s) -> case f a of
-    Just b -> Step $ b :> (mapMaybe f s)
-    Nothing -> mapMaybe f s
-  where
-    Builder{..} = monadBuilder
-
->>>>>>> 65c8e23d
 map :: Control.Monad m => (a -> b) -> Stream (Of a) m r #-> Stream (Of b) m r
 map f stream = stream & \case
   Return r -> Return r
   Step (a :> rest) -> Step $ (f a) :> map f rest
-  Effect ms -> Effect $ Control.fmap (map f) ms
+  Effect ms -> Effect $ Control.fmap (map f) ms