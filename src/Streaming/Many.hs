{-# LANGUAGE LambdaCase #-}
{-# LANGUAGE LinearTypes #-}
{-# LANGUAGE RebindableSyntax #-}
{-# LANGUAGE RecordWildCards #-}
{-# LANGUAGE ScopedTypeVariables #-}

-- | This module contains all functions that do something with
-- multiple streams as input or output. This includes combining
-- streams, splitting a stream, etc.
module Streaming.Many
  (
  -- * Operations that use or return multiple 'Stream's
  -- ** Unzip
    unzip
  -- ** Merging
<<<<<<< HEAD
=======
  -- $ merging
>>>>>>> fd236465
  , merge
  , mergeOn
  , mergeBy
  ) where

import Streaming.Type
import Streaming.Consume
import Prelude (undefined, Bool(..), Either(..), Ord(..), Ordering(..), (.))
import Prelude.Linear (($), (&))
import qualified Prelude.Linear
import qualified Prelude.Linear as Linear
import qualified Control.Monad.Linear as Control
import Control.Monad.Linear.Builder (BuilderType(..), monadBuilder)


-- # Unzip
-------------------------------------------------------------------------------

{-| The type

> Data.List.unzip     :: [(a,b)] -> ([a],[b])

   might lead us to expect

> Streaming.unzip :: Stream (Of (a,b)) m r -> Stream (Of a) m (Stream (Of b) m r)

   which would not stream, since it would have to accumulate the second stream (of @b@s).
   Of course, @Data.List@ 'Data.List.unzip' doesn't stream either.

   This @unzip@ does
   stream, though of course you can spoil this by using e.g. 'toList':

>>> let xs = Prelude.map (\x -> (x, Prelude.show x)) [1..5 :: Int]

>>> S.toList $ S.toList $ S.unzip (S.each' xs)
["1","2","3","4","5"] :> ([1,2,3,4,5] :> ())

>>> Prelude.unzip xs
([1,2,3,4,5],["1","2","3","4","5"])

    Note the difference of order in the results. It may be of some use to think why.
    The first application of 'toList' was applied to a stream of integers:

>>> :t S.unzip $ S.each' xs
S.unzip $ S.each' xs :: Control.Monad m => Stream (Of Int) (Stream (Of String) m) ()

    Like any fold, 'toList' takes no notice of the monad of effects.

> toList :: Control.Monad m => Stream (Of a) m r #-> m (Of [a] r)

    In the case at hand (since I am in @ghci@) @m = Stream (Of String) IO@.
    So when I apply 'toList', I exhaust that stream of integers, folding
    it into a list:

>>> :t S.toList $ S.unzip $ S.each' xs
S.toList $ S.unzip $ S.each' xs
  :: Control.Monad m => Stream (Of String) m (Of [Int] ())

    When I apply 'toList' to /this/, I reduce everything to an ordinary action in @IO@,
    and return a list of strings:

>>> S.toList $ S.toList $ S.unzip (S.each' xs)
["1","2","3","4","5"] :> ([1,2,3,4,5] :> ())

'unzip' can be considered a special case of either 'unzips' or 'expand':

@
  unzip = 'unzips' . 'maps' (\((a,b) :> x) -> Compose (a :> b :> x))
  unzip = 'expand' $ \p ((a,b) :> abs) -> b :> p (a :> abs)
@
-}
unzip :: Control.Monad m =>
  Stream (Of (a, b)) m r #-> Stream (Of a) (Stream (Of b) m) r
unzip = loop
  where
  Builder{..} = monadBuilder
  loop :: Control.Monad m =>
    Stream (Of (a, b)) m r #-> Stream (Of a) (Stream (Of b) m) r
  loop stream = stream & \case
    Return r -> Return r
    Effect m -> Effect $ Control.fmap loop $ Control.lift m
    Step ((a,b):> rest) -> Step (a :> Effect (Step (b :> Return (loop rest))))
{-# INLINABLE unzip #-}


-- # Merging
-------------------------------------------------------------------------------

{- $merging
   These functions combine two sorted streams of orderable elements
   into one sorted stream. The elements of the merged stream are
   guaranteed to be in a sorted order if the two input streams are
   also sorted.

   The merge operation is /left-biased/: when merging two elements
   that compare as equal, the left element is chosen first.
-}

{- | Merge two streams of elements ordered with their 'Ord' instance.

   The return values of both streams are returned.

>>> S.print $ merge (each [1,3,5]) (each [2,4])
1
2
3
4
5
((), ())

-}
merge :: (Control.Monad m, Ord a) =>
  Stream (Of a) m r #-> Stream (Of a) m s #-> Stream (Of a) m (r,s)
merge = mergeBy compare
{-# INLINE merge #-}

{- | Merge two streams, ordering them by applying the given function to
   each element before comparing.

   The return values of both streams are returned.
-}
mergeOn :: (Control.Monad m, Ord b) =>
  (a -> b) ->
  Stream (Of a) m r #->
  Stream (Of a) m s #->
  Stream (Of a) m (r,s)
mergeOn f = mergeBy (\x y -> compare (f x) (f y))
{-# INLINE mergeOn #-}

{- | Merge two streams, ordering the elements using the given comparison function.

   The return values of both streams are returned.
-}
mergeBy :: forall m a r s . Control.Monad m =>
  (a -> a -> Ordering) ->
  Stream (Of a) m r #->
  Stream (Of a) m s #->
  Stream (Of a) m (r,s)
mergeBy comp s1 s2 = loop s1 s2
  where
    Builder{..} = monadBuilder
    loop :: Stream (Of a) m r #-> Stream (Of a) m s #-> Stream (Of a) m (r,s)
    loop s1 s2 = s1 & \case
      Return r -> Effect $ effects s2 >>= \s -> return $ Return (r, s)
      Effect ms -> Effect $
        ms >>= \s1' -> return $ mergeBy comp s1' s2
      Step (a :> as) -> s2 & \case
        Return s -> Effect $ effects as >>= \r -> return $ Return (r, s)
        Effect ms -> Effect $
          ms >>= \s2' -> return $ mergeBy comp (Step (a :> as)) s2'
        Step (b :> bs) -> case comp a b of
          LT -> Step (a :> Step (b :> mergeBy comp as bs))
          _ -> Step (b :> Step (a :> mergeBy comp as bs))
{-# INLINABLE mergeBy #-}
<|MERGE_RESOLUTION|>--- conflicted
+++ resolved
@@ -13,10 +13,7 @@
   -- ** Unzip
     unzip
   -- ** Merging
-<<<<<<< HEAD
-=======
   -- $ merging
->>>>>>> fd236465
   , merge
   , mergeOn
   , mergeBy
